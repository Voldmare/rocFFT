--- conflicted
+++ resolved
@@ -731,21 +731,8 @@
         if(scheme == CS_KERNEL_TRANSPOSE)
             return;
 
-<<<<<<< HEAD
-        scheme = CS_2D_RTRT; // The default worst 2d scheme, which still can handle all cases.
-
-        // TODO: Check the cases fit into single kernel scheme CS_KERNEL_2D_SINGLE
-        // if(...)
-        // {
-        //     // conditions to choose which scheme
-        //     if((length[0] * length[1]) <= 2048)
-        //     {
-        //         scheme = CS_KERNEL_2D_SINGLE;
-        //     }
-        // }
-
-        // Check the cases fit into two kernels scheme CS_2D_RC.
-=======
+        scheme = CS_2D_RTRT; // the default last choice
+
         // First choice is 2D_SINGLE kernel, if the problem will fit into LDS.
         // Next best is CS_2D_RC.  Last resort is RTRT.
         //
@@ -782,23 +769,12 @@
                single2DSizes.begin(), single2DSizes.end(), std::make_pair(length[0], length[1]))
            != single2DSizes.end())
             scheme = CS_KERNEL_2D_SINGLE;
->>>>>>> 26575edb
         //   For CS_2D_RC, we are reusing SBCC kernel for 1D middle size. The
         //   current implementation of 1D SBCC supports only 64, 128, and 256.
         //   However, technically no LDS limitation along the fast dimension
         //   on upper bound for 2D SBCC cases, and even should not limit to pow
-<<<<<<< HEAD
         //   of 2.
         if((length[1] == 256 || length[1] == 128 || length[1] == 64) && (length[0] >= 64))
-=======
-        //   of 2. Now the limitation along the fast dimension on upper bound
-        //   is the decomposition under, such as rows FFT going for 1DCS_L1D_CC,
-        //   which need decomposition capability and refactoring buffer
-        //   assignment.
-        //
-        else if((length[1] == 256 || length[1] == 128 || length[1] == 64)
-                && (length[0] >= 64 && IsPo2(length[0]) && length[0] <= 2048))
->>>>>>> 26575edb
         {
             size_t bwd, wgs, lds;
             GetBlockComputeTable(length[1], bwd, wgs, lds);
